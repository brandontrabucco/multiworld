"""
Use this script to control the env with your keyboard.
For this script to work, you need to have the PyGame window in focus.

See/modify `char_to_action` to set the key-to-action mapping.
"""
import sys
import gym

import numpy as np
from multiworld.envs.mujoco.sawyer_xyz.sawyer_door_hook import SawyerDoorHookEnv

from multiworld.envs.mujoco.sawyer_xyz.sawyer_pick_and_place import \
    SawyerPickAndPlaceEnv
# from multiworld.envs.mujoco.sawyer_xyz.sawyer_push_and_reach_env import \
#     SawyerPushAndReachXYEnv, SawyerPushAndReachXYZEnv
from multiworld.envs.mujoco.sawyer_xyz.sawyer_push_nips import SawyerPushAndReachXYEnv
from multiworld.envs.mujoco.sawyer_xyz.sawyer_push_and_reach_env_two_pucks import (
    SawyerPushAndReachXYDoublePuckEnv,
    SawyerPushAndReachXYZDoublePuckEnv,
)
from multiworld.envs.mujoco.sawyer_xyz.sawyer_pick_and_place import (
    SawyerPickAndPlaceEnv,
    SawyerPickAndPlaceEnvYZ,
)

import pygame
from pygame.locals import QUIT, KEYDOWN

from multiworld.envs.mujoco.sawyer_xyz.sawyer_reach import SawyerReachXYEnv, \
    SawyerReachXYZEnv

from multiworld.envs.mujoco.pointmass.pointmass import PointmassEnv

pygame.init()
screen = pygame.display.set_mode((400, 300))


char_to_action = {
    'w': np.array([0, -1, 0]),
    'a': np.array([1, 0, 0]),
    's': np.array([0, 1, 0]),
    'd': np.array([-1, 0, 0]),
    'q': np.array([1, -1, 0]),
    'e': np.array([-1, -1, 0]),
    'z': np.array([1, 1, 0]),
    'c': np.array([-1, 1, 0]),
    'k': np.array([0, 0, 1]),
    'j': np.array([0, 0, -1]),
    'h': 'close',
    'l': 'open',
    'x': 'toggle',
    'r': 'reset',
    'p': 'put obj in hand',
}


import gym
import multiworld
import pygame
<<<<<<< HEAD
env = SawyerPickAndPlaceEnvYZ(
    hand_low=(-0.1, 0.52, 0.05),
    hand_high=(0.0, 0.72, 0.15),
    action_scale=0.02,
    hide_goal_markers=True,
    num_goals_presampled=50,
    p_obj_in_hand=1,
)
=======
# env_kwargs = dict(
#     sample_realistic_goals=True,
#     hand_low=(-0.20, 0.50),
#     hand_high=(0.20, 0.70),
#     puck_low=(-0.20, 0.50),
#     puck_high=(0.20, 0.70),
#     fix_reset=0.075,
#     heavy_puck=False,  # [True, False],
#     wall=True,
#     action_scale=0.02,
#     reward_type='vectorized_state_distance'
# )
# env = SawyerPushAndReachXYEnv(**env_kwargs)
# env = gym.make("SawyerPushAndReachArenaTestEnvBig-v0")

env_kwargs = dict(
    frame_skip=100,
    action_scale=0.3,
    ball_low=(-2, -0.5),
    ball_high=(2, 1),
    goal_low=(-4, 2),
    goal_high=(4, 4),
    model_path='pointmass_u_wall_big.xml',
)
env = PointmassEnv(**env_kwargs)
>>>>>>> 734e9588

NDIM = env.action_space.low.size
lock_action = False
obs = env.reset()
action = np.zeros(3)
while True:
    done = False
    for event in pygame.event.get():
        event_happened = True
        if event.type == QUIT:
            sys.exit()
        if event.type == KEYDOWN:
            char = event.dict['key']
            new_action = char_to_action.get(chr(char), None)
            if new_action == 'toggle':
                lock_action = not lock_action
            elif new_action == 'reset':
                done = True
            elif new_action == 'close':
                action[3] = 1
            elif new_action == 'open':
                action[3] = -1
            elif new_action == 'put obj in hand':
                print("putting obj in hand")
                env.put_obj_in_hand()
                action[3] = 1
            elif new_action is not None:
                action[:3] = new_action[:3]
            else:
                action = np.zeros(3)
    env.step(action[:3])
    if done:
        obs = env.reset()
    env.render()<|MERGE_RESOLUTION|>--- conflicted
+++ resolved
@@ -19,10 +19,6 @@
     SawyerPushAndReachXYDoublePuckEnv,
     SawyerPushAndReachXYZDoublePuckEnv,
 )
-from multiworld.envs.mujoco.sawyer_xyz.sawyer_pick_and_place import (
-    SawyerPickAndPlaceEnv,
-    SawyerPickAndPlaceEnvYZ,
-)
 
 import pygame
 from pygame.locals import QUIT, KEYDOWN
@@ -37,16 +33,16 @@
 
 
 char_to_action = {
-    'w': np.array([0, -1, 0]),
-    'a': np.array([1, 0, 0]),
-    's': np.array([0, 1, 0]),
-    'd': np.array([-1, 0, 0]),
-    'q': np.array([1, -1, 0]),
-    'e': np.array([-1, -1, 0]),
-    'z': np.array([1, 1, 0]),
-    'c': np.array([-1, 1, 0]),
-    'k': np.array([0, 0, 1]),
-    'j': np.array([0, 0, -1]),
+    'w': np.array([0, -1, 0, 0]),
+    'a': np.array([1, 0, 0, 0]),
+    's': np.array([0, 1, 0, 0]),
+    'd': np.array([-1, 0, 0, 0]),
+    'q': np.array([1, -1, 0, 0]),
+    'e': np.array([-1, -1, 0, 0]),
+    'z': np.array([1, 1, 0, 0]),
+    'c': np.array([-1, 1, 0, 0]),
+    'k': np.array([0, 0, 1, 0]),
+    'j': np.array([0, 0, -1, 0]),
     'h': 'close',
     'l': 'open',
     'x': 'toggle',
@@ -58,16 +54,6 @@
 import gym
 import multiworld
 import pygame
-<<<<<<< HEAD
-env = SawyerPickAndPlaceEnvYZ(
-    hand_low=(-0.1, 0.52, 0.05),
-    hand_high=(0.0, 0.72, 0.15),
-    action_scale=0.02,
-    hide_goal_markers=True,
-    num_goals_presampled=50,
-    p_obj_in_hand=1,
-)
-=======
 # env_kwargs = dict(
 #     sample_realistic_goals=True,
 #     hand_low=(-0.20, 0.50),
@@ -93,14 +79,15 @@
     model_path='pointmass_u_wall_big.xml',
 )
 env = PointmassEnv(**env_kwargs)
->>>>>>> 734e9588
 
 NDIM = env.action_space.low.size
 lock_action = False
 obs = env.reset()
-action = np.zeros(3)
+action = np.zeros(10)
 while True:
     done = False
+    if not lock_action:
+        action[:3] = 0
     for event in pygame.event.get():
         event_happened = True
         if event.type == QUIT:
@@ -124,7 +111,7 @@
                 action[:3] = new_action[:3]
             else:
                 action = np.zeros(3)
-    env.step(action[:3])
+    env.step(action[:2])
     if done:
         obs = env.reset()
     env.render()